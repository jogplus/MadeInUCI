from flask import Blueprint
from flask import url_for, redirect, render_template, request
from ..auth import current_user, logout as _logout
from ..auth import oauth, require_login
from ..forms.user import AuthenticateForm, UserCreationForm, AuthenticateGoogle
from ..forms.profile import ProfileForm
from google.oauth2 import id_token
from google.auth.transport import requests

bp = Blueprint('account', __name__)


@bp.route('/login', methods=['GET', 'POST'])
def login():
    if current_user:
        return redirect(url_for('front.home'))
    form = AuthenticateForm()
    if form.validate_on_submit():
        form.login()
        return redirect(url_for('front.home'))
    return render_template('account/login.html', form=form)

@bp.route('/login/google', methods=['POST'])
def login_google():
    try:
        # Specify the CLIENT_ID of the app that accesses the backend:
        idinfo = id_token.verify_oauth2_token(request.form['idtoken'], requests.Request(), oauth._registry['google']['client_id'])

        # Or, if multiple clients access the backend server:
        # idinfo = id_token.verify_oauth2_token(token, requests.Request())
        # if idinfo['aud'] not in [CLIENT_ID_1, CLIENT_ID_2, CLIENT_ID_3]:
        #     raise ValueError('Could not verify audience.')

        if idinfo['iss'] not in ['accounts.google.com', 'https://accounts.google.com']:
            raise ValueError('Wrong issuer.')

        # If auth request is from a G Suite domain:
        # if idinfo['hd'] != GSUITE_DOMAIN_NAME:
        #     raise ValueError('Wrong hosted domain.')

        # ID token is valid. Get the user's Google Account ID from the decoded token.
        sub = idinfo['sub'] #userid
        email = idinfo['email']
        name = idinfo['name']
        form = AuthenticateGoogle()
        form.validate_email(email, sub, name)
        form.login()
        return redirect(request.form['callback'])
    except ValueError:
        # Invalid token
        pass

@bp.route('/logout')
def logout():
    _logout()
    return redirect(url_for('front.home'))


@bp.route('/signup', methods=['GET', 'POST'])
def signup():
    if current_user:
        return redirect(url_for('front.home'))
    form = UserCreationForm()
    if form.validate_on_submit():
        form.signup()
        return redirect(url_for('front.home'))
    return render_template('account/signup.html', form=form)

@bp.route('/profile', methods=['GET', 'POST'])
@require_login
def profile():
<<<<<<< HEAD
    form = ProfileForm()
    if form.validate_on_submit():
        form.save(current_user.email)
    return render_template('edit-profile.html', form=form)
=======
    return render_template('edit-profile.html')

@bp.route('/project', methods=['GET', 'POST'])
@require_login
def project():
    return render_template('edit-project.html')
>>>>>>> b8f6e8f5
<|MERGE_RESOLUTION|>--- conflicted
+++ resolved
@@ -69,16 +69,12 @@
 @bp.route('/profile', methods=['GET', 'POST'])
 @require_login
 def profile():
-<<<<<<< HEAD
     form = ProfileForm()
     if form.validate_on_submit():
         form.save(current_user.email)
     return render_template('edit-profile.html', form=form)
-=======
-    return render_template('edit-profile.html')
 
 @bp.route('/project', methods=['GET', 'POST'])
 @require_login
 def project():
-    return render_template('edit-project.html')
->>>>>>> b8f6e8f5
+    return render_template('edit-project.html')