--- conflicted
+++ resolved
@@ -39,22 +39,21 @@
               </div>
               <form class="user">
                 <div class="form-group">
-<<<<<<< HEAD
-                  <input type="text" class="form-control" id="projectTitle" placeholder="Project Title">
+                <input type="text" class="form-control" id="ftitle" placeholder="Project Title">
                 </div>
                 <div class="form-group">
-                  <input type="text" class="form-control" id="projectURL" placeholder="Project URL">
+                  <input type="text" class="form-control" id="furl" placeholder="Project URL">
                 </div>
                 <div class="form-row">
                     <div class="form-group col-md-6">
-                      <input type="date" class="form-control" id="date">
+                      <input type="date" class="form-control" id="fdate">
                     </div>
                     <div class="form-group col-md-6">
-                      <input type="text" class="form-control" id="duration" placeholder="Duration">
+                      <input type="text" class="form-control" id="fduration" placeholder="Duration">
                     </div>
                 </div>
                 <div class="form-row">
-                  <textarea class="form-control" placeholder="Description: Tell us about your project." id="description"></textarea>
+                  <textarea class="form-control" placeholder="Description: Tell us about your project." id="fdescription"></textarea>
                 </div>
 
                 <div class="form-row">
@@ -69,33 +68,6 @@
                         </a>
                     </div>
                 </div>
-=======
-                  <input type="text" class="form-control form-control-user" id="ftitle" placeholder="Project Title">
-                </div>
-                <div class="text-center form-group">
-                    <img src="https://i.imgur.com/5Jug5j3.png" class="img-thumbnail" id="projectPic" alt="Project Picture" style="object-fit: cover; height:20em; width:20em">
-                    <div class="input-group mb-3">
-                      <div class="custom-file">
-                          <input type="file" class="custom-file-input" id="projectPicUploader" accept="image/x-png,image/gif,image/jpeg" onchange="readImage(this);">
-                          <label class="custom-file-label" for="inputGroupFile01">Upload image</label>
-                      </div>
-                    </div>
-                </div>
-                <div class="form-group">
-                  <input type="text" class="form-control form-control-user" id="furl" placeholder="Project URL">
-                </div>
-                <div class="form-row">
-                  <textarea class="form-control" placeholder="Description: Tell us about your project." id="fdescription"></textarea>
-                </div>
-            </div>
-            <div class="text-center">
-                <a id="submit" class="btn btn-facebook btn-user col-md-9" style="float:left;">
-                  Update Project
-                </a>
-                <a href="index.html" class="btn btn-warning btn-user col-md-3">
-                  Cancel
-                </a>
->>>>>>> c9d573be
             </form>
             <form id="save-project" method="post" hidden>{{ render_form(form) }}</form>
             <hr>
@@ -115,16 +87,6 @@
   {% endfor %}
 
   <script>
-      function readImage(input) {
-        if (input.files && input.files[0]) {
-            var reader = new FileReader();
-            reader.onload = function (e) {
-                $('#projectPic')
-                    .attr('src', e.target.result);
-            };
-            reader.readAsDataURL(input.files[0]);
-        }
-      }
       $("#submit").click(function() {
         // Useful data for your client-side scripts:
         $('#title').val($("#ftitle").val());
